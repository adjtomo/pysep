--- conflicted
+++ resolved
@@ -161,7 +161,6 @@
     recsec.process_st()
     recsec.get_parameters()
     recsec.plot()
-<<<<<<< HEAD
 
 
 def test_recsec_mismatched_locations_fails(recsec_w_synthetics):
@@ -197,8 +196,6 @@
     recsec_w_synthetics.process_st()
     recsec_w_synthetics.get_parameters()
     recsec_w_synthetics.plot()
-    
-=======
     
     
 @pytest.mark.skip(reason="visual test for zero pad acceptance, unskip to view")
@@ -231,5 +228,4 @@
     recsec_zeropad.zero_pad_s = [10, 5]
     recsec_zeropad.process_st()
     recsec_zeropad.get_parameters()
-    recsec_zeropad.plot()
->>>>>>> 47acc688
+    recsec_zeropad.plot()