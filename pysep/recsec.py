#!/usr/bin/evn python3
"""
RECord SECtion plotting tool for seismic waveforms (observed and synthetic)

This is a refactor of Pysep's Python utility `plotw_rs`, a record section
plotting script. The intent of this script is to plot multiple time series'
based on source-receiver characteristics (i.e., src-rcv distance, backazimuth).

.. note:: Code History
    Written by Carl Tape (11/21/2011) and Yun Wang (11/2011) in Matlab
    Translated to Python by Nealy Sims (1/2021)
    Upgraded by Aakash Gupta (9/2021)
    Refactored by Bryant Chow (3/2022)

.. requires::
    obspy >= 1.2 (expected to bring in numpy and matplotlib)

.. rubric:: Examples
    1) Print the help message to see available options and flags
    $ python recsec.py -h

    2) From the command line: The following example code blocks work with pysep 
        to download data for a southern California event.

        # cd path/to/pysep
        $ python rungetwaveform.py event_input_mtuq2022 2  # 20200404015318920

    a) Plot a record section for the socal event with default values

        $ python recsec.py --pysep_path 20200404015318920 

    b) Plot high-passed data with 7 km/s move out (focused on direct arrivals),
        show direct arrivals through to surface waves for all traces, thin lines
        to accentuate high frequencies. Overwrite previous figure and split
        figure onto multiple pages

        $ python recsec.py --pysep_path 20200404015318920 \
            --move_out 7 --min_period_s 1 --xlim_s 100 175 \
            --linewidth .25 --max_traces_per_rs 60 --overwrite

    c) Plot bandpassed data with 4 km/s move out (focused on surface waves),
        horizontal components only (radial, transverse),
        thicken up default linewidth and increase spacing between adjacent 
        seismograms 

        $ python recsec.py --pysep_path 20200404015318920 \
            --components RT --move_out 4 --min_period_s 2 --max_period_s 50 \
            --xlim_s 50 200 --y_axis_spacing 3 --linewidth 1 \
            --amplitude_scale_factor 4 --overwrite 

    d) Plot bandpassed transverse component, sort by azimuth, scale by the 
        maximum amplitude of ALL traces shown on the figure. 
        Scale amplitudes by factor 2 for better visualization
        and start azimuth plotting at 180* (as opposed to default 0*).

        $ python recsec.py --pysep_path 20200404015318920 \
            --sort_by azimuth --scale_by global_norm --components T \
            --min_period_s 2 --max_period_s 30 --move_out 4 \
            --amplitude_scale_factor 2 --azimuth_start_deg 180 \
            --linewidth 1 --overwrite

    e) Plot bandpassed vertical components sorted by absolute distance.
        Reduce amplitudes by 1/4 (0.25). Set y label fontsize smaller than 
        default and at the max X value of the figure (far to the right)

        $ python recsec.py --pysep_path 20200404015318920 \
            --sort_by abs_distance_r --components Z --min_period_s 2 \
            --max_period_s 50 --amplitude_scale_factor 0.25 \
            --y_label_loc x_max --y_label_fontsize 7 --overwrite \
            --linewidth 1

    3) From the Python interpreter: this is an example code block that can be
        written into a Python script or run from inside a Python interactive 
        environment. Code block assumes we have downloaded event data with Pysep

        >>> import os
        >>> from glob import glob
        >>> from obspy import read
        >>> from recsec import plotw_rs
        >>> st = Stream()
        >>> for fid in glob(os.path.join("20200404015318920", "*.?")):
        >>>     st += read(fid)
        >>> plotw_rs(st=st, sort_by="distance_r")
"""
import os
import sys
import argparse
import textwrap
import numpy as np
import matplotlib.pyplot as plt

from glob import glob
from datetime import datetime
from matplotlib.ticker import MultipleLocator
from obspy import read, Stream
from obspy.geodetics import (kilometers2degrees, gps2dist_azimuth)

from pysep import logger
from pysep.utils.cap_sac import origin_time_from_sac_header
from pysep.utils.io import read_synthetics, read_synthetics_cartesian
from pysep.utils.curtail import subset_streams

# Unicode degree symbol for plot text
DEG = u"\N{DEGREE SIGN}"


def myround(x, base=5, choice="near"):
    """
    Round value x to nearest base, round 'up','down' or to 'near'est base

    :type x: float
    :param x: value to be rounded
    :type base: int
    :param base: nearest integer to be rounded to
    :type choice: str
    :param choice: method of rounding, 'up', 'down' or 'near'
    :rtype roundout: int
    :return: rounded value
    """
    if choice == "near":
        roundout = int(base * round(float(x)/base))
    elif choice == "down":
        roundout = int(base * np.floor(float(x)/base))
    elif choice == "up":
        roundout = int(base * np.ceil(float(x)/base))
    return roundout


class Dict(dict):
    """Simple dictionary overload for nicer get/set attribute characteristics"""
    def __setattr__(self, key, value):
        self[key] = value

    def __getattr__(self, key):
        return self[key]


class RecordSection:
    """
    Record section plotting tool which takes ObsPy streams and 
    1) preprocesses and filters waveforms,
    2) sorts source-receiver pairs based on User input, 
    3) produces record section waveform figures.
    """
    def __init__(self, pysep_path=None, syn_path=None, stations=None,
                 cmtsolution=None, st=None, st_syn=None, sort_by="default",
                 scale_by=None, time_shift_s=None, zero_pad_s=None,
                 move_out=None, min_period_s=None, max_period_s=None,
                 preprocess=None, max_traces_per_rs=None, integrate=0,
                 xlim_s=None, components="ZRTNE12", y_label_loc="default",
                 y_axis_spacing=1, amplitude_scale_factor=1,
                 azimuth_start_deg=0., distance_units="km", 
                 geometric_spreading_factor=0.5, geometric_spreading_k_val=None,
                 geometric_spreading_exclude=None,
                 figsize=(9, 11), show=True, save="./record_section.png",
                 overwrite=False, log_level="DEBUG", cartesian=False,
                 synsyn=False, **kwargs):
        """
        Set the default record section plotting parameters and enforce types.
        Run some internal parameter derivation functions by manipulating input
        data and parameters.

        :type pysep_path: str
        :param pysep_path: path to Pysep output, which is expected to contain
            trace-wise SAC waveform files which will be read
        :type syn_path: str
        :param syn_path: path to SPECFEM generated ASCII synthetics.
        :type st: obspy.core.stream.Stream
        :param st: Stream objects containing observed time series to be plotted
            on the record section. Can contain any number of traces
        :type st_syn: obspy.core.stream.Stream
        :param st_syn: Stream objects containing synthetic time series to be
            plotted on the record section. Must be same length as `st`
        :type stations: str
        :param stations: full path to STATIONS file used to define the station
            coordinates. Format is dictated by SPECFEM
        :type cmtsolution: str
        :type cmtsolution: required for synthetics, full path to SPECFEM source
            file, which was used to generate SPECFEM synthetics. Example
            filenames are CMTSOLUTION, FORCESOLUTION, SOURCE.
        :type sort_by: str
        :param sort_by: How to sort the Y-axis of the record section, available:
            - 'default': Don't sort, just iterate directly through Stream
            - 'alphabetical': sort alphabetically A->Z. Components sorted 
                separately with parameter `components`
            - 'azimuth': sort by source-receiver azimuth (deg) with constant
                vertical spacing on the y-axis. Requires `azimuth_start_deg`
            - 'backazimuth': sort by source-receiver backazimuth (deg) with
                constant vertical spacing. Requires `azimuth_start_deg`
            - 'distance': sort by source-receiver distance (km) with constant
                vertical spacing. Requires `distance_units`
            - 'abs_distance': absolute vertical spacing of waveforms defined by
                source-receiver distance. Requires `distance_units`
            - 'abs_azimuth': absolute vertical spacing of waveforms defined
                by source-receiver azimuth (deg).
            - 'abs_backazimuth': absolute vertical spacing of waveforms by
                source-receiver backazimuth (deg).
            - '*_r': Add a '_r' to any of the values about to REVERSE the sort,
                e.g., 'alphabetical_r' sort will go Z->A
        :type scale_by: list
        :param scale_by: scale amplitude of waveforms by available:
            - None: Not set, no amplitude scaling, waveforms shown raw
            - 'normalize': scale each trace by the maximum amplitude,
                i.e., > a /= max(abs(a))  # where 'a' is time series amplitudes
            - 'global_norm': scale by the largest amplitude to be displayed on
                the screen. Will not consider waveforms which have been 
                excluded on other basis (e.g., wrong component)
                i.e., > st[i].max /= max([max(abs(tr.data)) for tr in st])
            - 'geometric_spreading': scale amplitudes by expected reduction
                through geometric spreading. Related parameters are:
                - `geometric_spreading_factor`
                - `geometric_spreading_k_val`
                - `geometric_spreading_exclude`
                Equation is A(d) = k / sin(d) ** f
                Where A(d) is the amplitude reduction factor as a function of
                distnace, d. 'k' is the `geometric_spreading_k_val` and 'f' is
                the `geometric_spreading_factor`.
                'k' is calculated automatically if not given.
        :type geometric_spreading_factor: float
        :param geometric_spreading_factor: factor to scale amplitudes by
            predicting the expected geometric spreading amplitude reduction and
            correcting for this factor.
            Related optional parameter: `geometric_spreading_k_val`.
            For Rayleigh waves, `geometric_spreading_factor` == 0.5 (default)
            Value should be between 0.5 and 1.0 for regional surface waves.
        :type geometric_spreading_k_val: float
        :param geometric_spreading_k_val: constant scale factor for geometric
            spreading equation. Should be calculated automatically but User
            can set manually.
        :type geometric_spreading_exclude: list
        :param geometric_spreading_exclude: a list of station names that
            should match the input stations. Used to exclude stations from the
            automatic caluclation of the geometric
        :type time_shift_s: float OR list of float
        :param time_shift_s: apply static time shift to waveforms, two options:
            1. float (e.g., -10.2), will shift ALL waveforms by
                that number (i.e., -10.2 second time shift applied)
            2. list (e.g., [5., -2., ... 11.2]), will apply individual time
                shifts to EACH trace in the stream. The length of this list MUST
                match the number of traces in your input stream.
        :type zero_pad_s: list
        :param zero_pad_s: zero pad data in units of seconsd. applied after
            tapering and before filtering. Input as a tuple of floats,
            * (start, end): a list of floats will zero-pad the START and END
                of the trace. Either can be 0 to ignore zero-padding at either
                end
        :type amplitude_scale_factor: float OR list of float
        :param amplitude_scale_factor: apply scale factor to all amplitudes.
            Used as a dial to adjust amplitudes manually. Defaults to 1.
            Two options:
            1. float (e.g., 1.2), will multiply ALL waveforms by that number
            2. list (e.g., [5., -2., ... 11.2]), will apply individual amplitude
                scale to EACH trace in the stream. The length of this list MUST
                match the number of traces in your input stream.
        :type move_out: float
        :param move_out: Optional. A velocity value that will be used to
            calculate move out, which will time shift seismograms based on
            their source receiver distance. This parameter will be ADDED
            to time_shift_s (both float and list), if it is provided.
            Should be in units of `distance_units`/s
        :type min_period_s: float
        :param min_period_s: minimum filter period in seconds
        :type max_period_s: float
        :param max_period_s: maximum filter period in seconds
        :type preprocess: str
        :param preprocess: choose which data to preprocess, options are:
            - None: do not run preprocessing step, including filter (Default)
            - 'st': process waveforms in `st`
            - 'st_syn': process waveforms in `st_syn`. st still must be given
            - 'both': process waveforms in both `st` and `st_syn`
        :type max_traces_per_rs: int
        :param max_traces_per_rs: maximum number of traces to show on a single
            record section plot. Defaults to all traces in the Stream
        :type xlim_s: list of float
        :param xlim_s: [start, stop] in units of time, seconds, to set the
            xlimits of the figure
        :type components: str
        :param components: a sequence of strings representing acceptable
            components from the data. Also determines the order these are shown
            EVEN when sorted by other variables. For example, components=='ZR'
            would only display Z and R components, and Z components would be
            should BEFORE R components for the SAME station.
        :type integrate: int
        :param integrate: apply integration `integrate` times on all traces.
            acceptable values [-inf, inf], where positive values are integration
            and negative values are differentiation
            e.g., if integrate == 2,  will integrate each trace twice.
            or    if integrate == -1, will differentiate once
            or    if integrate == 0,  do nothing (default)
        :type y_axis_spacing: float
        :param y_axis_spacing: spacing between adjacent seismograms applied to
            Y-axis on relative (not absolute) scales. Defaults to 1.
        :type y_label_loc: str
        :param y_label_loc: Location to place waveform labels on the y-axis
            - 'default': auto choose the best location based on `sort_by`
            - 'y_axis': Replace tick labels on the y-axis (left side of figure),
                This won't work if using absolute sorting and will be over-
                written by 'default'
            - 'y_axis_right': Replace tick labels on the right side of the 
                y-axis. This option won't work with absolute sorting
            - 'x_min': Place labels on top of the waveforms at the global min
                x-value on the figure
            - 'x_min': Place labels on top of the waveforms at the global max
                x-value on the figure
            - None: Don't plot any text labels
        :type azimuth_start_deg: float
        :param azimuth_start_deg: If sorting by azimuth, this defines the 
            azimuthal angle for the waveform at the top of the figure.
            Set to 0 for default behavior
        :type distance_units: str
        :param distance_units: Y-axis units when sorting by epicentral distance
            'km': kilometers on the sphere
            'deg': degrees on the sphere
            'km_utm': kilometers on flat plane, UTM coordinate system
        :type geometric_spreading_factor: float
        :param geometric_spreading_factor: geometrical spreading factor when
            using the `scale_by` parameter. Defaults to 0.5 for surface waves.
            Use values of 0.5 to 1.0 for regional surface waves
        :type geometric_spreading_k_val: float
        :param geometric_spreading_k_val: K value used to scale the geometric
            spreading factor (TODO figure out what this actually is)
        :type figsize: tuple of float
        :param figsize: size the of the figure, passed into plt.subplots()
        :type show: bool
        :param show: show the figure as a graphical output
        :type save: str
        :param save: path to save output figure, will create the parent
            directory if it doesn't exist. If None, will not save.
        :type overwrite: bool
        :param overwrite: if the path defined by `save` exists, will overwrite
            the existing figure
        :type log_level: str
        :param log_level: level of the internal logger, 'WARNING', 'INFO',
            'DEBUG'.
        :type cartesian: bool
        :param cartesian: lets RecSec know that the domain is set in Cartesian
            coordinates, such that data/metadata reading will need to adjust
            acoordingly because the ObsPy tools used to read metadata will fail
            for domains defined in XYZ
        :type synsyn: bool
        :param synsyn: flag to let RecSec know that we are plotting two sets
            of synthetic seismograms. Such that both `pysep_path` and `syn_path`
            will be read in as synthetics. Both sets of synthetics MUST share
            the same SOURCE and STATIONS metadata
        :raises AssertionError: if any parameters are set incorrectly
        """
        # Set the logger level before running anything
        logger.setLevel(log_level)

        # Read files from path if provided
        if pysep_path is not None and os.path.exists(pysep_path):
            if not synsyn:
                # Expecting to find SAC files labelled as such
                fids = glob(os.path.join(pysep_path, "*.sac"))
                if not fids:
                    # Or if legacy naming schema, assume that the sac files have
                    # a given file format: event_tag.NN.SSS..LL.CC.c
                    fids = glob(os.path.join(pysep_path, "*.*.*.*.*.?"))
                if fids:
                    logger.info(f"Reading {len(fids)} files from: {pysep_path}")
                    # Overwrite stream, so reading takes precedence
                    st = Stream()
                    for fid in fids:
                        st += read(fid)
            else:
                # User has told us that we want to read 'data' as synthetics,
                # useful for comparing e.g., a synthetic-synthetic inversion
                logger.debug("reading `pysep_path` expecting SPECFEM-generated "
                             "synthetic data")
                st = self._generate_synthetic_stream(syn_path=pysep_path,
                                                     source=cmtsolution,
                                                     stations=stations,
                                                     cartesian=cartesian)

        # Read in SPECFEM generated synthetics and generate SAC headed streams
        if syn_path is not None and os.path.exists(syn_path):
            st_syn = self._generate_synthetic_stream(syn_path=syn_path,
                                                     source=cmtsolution,
                                                     stations=stations,
                                                     cartesian=cartesian)

        # Allow plotting ONLY synthetics and no data
        if st is None:
            st = st_syn.copy()
            st_syn = None
        assert st, ("Stream object not found, please check inputs `st` "
                    "and `pysep_path")

        # User defined parameters, do some type-setting
        self.st = st.copy()
        try:
            self.st_syn = st_syn.copy()
        except AttributeError:
            self.st_syn = None

        # Y-Axis sorting parameters
        self.sort_by = sort_by.lower()
        self.y_axis_spacing = float(y_axis_spacing)
        self.azimuth_start_deg = float(azimuth_start_deg)
        self.components = str(components)

        # Amplitude scaling parameters
        self.scale_by = scale_by
        self.amplitude_scale_factor = amplitude_scale_factor
        self.geometric_spreading_factor = float(geometric_spreading_factor)
        self.geometric_spreading_k_val = geometric_spreading_k_val
        self.geometric_spreading_exclude = geometric_spreading_exclude or []

        # Time shift parameters
        self.move_out = move_out
        self.time_shift_s = time_shift_s
        self.zero_pad_s = zero_pad_s

        # Filtering parameters
        self.min_period_s = min_period_s
        self.max_period_s = max_period_s
        self.preprocess = preprocess
        self.max_traces_per_rs = max_traces_per_rs
        self.integrate = int(integrate)

        # Plotting parameters
        self.xlim_s = xlim_s
        self.distance_units = distance_units.lower()
        self.y_label_loc = y_label_loc
        self.figsize = figsize
        self.show = bool(show)
        self.save = save
        self.overwrite = bool(overwrite)
        self.kwargs = Dict(kwargs)

        # Run checks to ensure that all the parameters are set properly
        # And get some new, initial parameters that are required for other
        # 'get' functions
        self.check_parameters()
        self.stats = self.get_srcrcv_stats()
        self.distances, self.azimuths, self.backazimuths = \
            self.get_srcrcv_dist_az_baz()

        # Internally used parameters that will be filled out by other functions
        self.f = None
        self.ax = None
        self.idx = []
        self.station_ids = []
        self.max_amplitudes = []
        self.amplitude_scaling = []
        self.y_axis = []
        self.xlim = []  # unit: samples
        self.xlim_syn = []
        self.sorted_idx = []

    def _generate_synthetic_stream(self, syn_path, source, stations,
                                   cartesian=False, fmt="*??.*.*.sem?*"):
        """
        Convenience fucntion to read in synthetic seismograms from SPECFEM2D,
        SPECFEM3D or SPECFEM3D_GLOBE. Can be used to read in both `st` and
        `st_syn`

        :type syn_path: str
        :param syn_path: full path to directory containing synthetic
            seismograms
        :type source: str
        :param source: path to source file which defined the source that
            generated the synthetics. Acceptable values are CMTSOLUTION (from
            SPECFEM3D/GLOBE), and SOURCE (from SPECFEM2D)
        :type stations: str
        :param stations: full path to STATIONS file used to define the station
            coordinates. Format is dictated by SPECFEM
        :type fmt: str
        :param fmt: the expected filename format of the sythetics. Based on
            ASCII style files generated by SPECFEM. Defaults to '*??.*.*.sem?*'.
            Expected filename looks something like: 'NN.SSS.BXC.semd'
        :rtype: obspy.core.stream.Stream
        :return: Stream object with synthetic waveforms
        """
        assert(source is not None and os.path.exists(source)), (
            f"If `syn_path` is given, RecSec also requires `cmtsolution`"
        )
        assert(stations is not None and os.path.exists(stations)), (
            f"If `syn_path` is given, RecSec also requires `stations`"
        )
        fids = glob(os.path.join(syn_path, fmt))
        if fids:
            logger.info(f"Reading {len(fids)} synthetics from: {syn_path}")
            st_syn = Stream()
            for fid in fids:
                logger.debug(fid)
                if not cartesian:
                    st_syn += read_synthetics(fid=fid,
                                              cmtsolution=source,
                                              stations=stations)
                else:
                    # If we are using SPECFEM2D synthetics, trying to read
                    # the SOURCE file will
                    st_syn += read_synthetics_cartesian(fid=fid,
                                                        source=source,
                                                        stations=stations)
        return st_syn

    def check_parameters(self):
        """
        Check that parameters are set properly and in line with how they
        are expected by the program

        .. note::
            Not using assertions here because we want all incorrect parameters
            to be evaluated together and displayed at once, that way the user
            doesn't have to run this function multiple times to figure out how
            to set their parameters correctly

        :raises AssertionError: If any parameters are not set as expected by
            plotw_rs functionality
        """
        logger.info("checking parameter acceptability")

        # Used to keep track of which parameters failed and in what way
        err = Dict()

        # Check to make sure there is data
        if not bool(self.st):
            err.st = f"stream has {len(self.st)} traces, no data"

        # Check that stream has SAC headers if we want to sort by dist or (b)az.
        # Pysep should have created these
        if self.sort_by != "default" and \
                any(_ in self.sort_by for _ in ["azimuth", "distance"]):
            _idx = []
            for i, tr in enumerate(self.st):
                if not hasattr(tr.stats, "sac"):
                    _idx.append(i)
            if _idx:
                err.st = (f"{len(_idx)} traces have no SAC header, recsec "
                          f"expects SAC headers for sorting. Trace indexes "
                          f"are: {_idx}")

        # Make sure stream and synthetic stream have the same length. If they
        # don't, subset so that they do.
        if self.st_syn is not None:
            self.st, self.st_syn = subset_streams(self.st, self.st_syn)

            if len(self.st) != len(self.st_syn):
                err.st_syn = f"length must match `st` (which is {len(self.st)})"

        # Check the `sort_by` sorting parameter options
        acceptable_sort_by = ["default", "azimuth", "backazimuth",
                              "distance", "alphabetical", "abs_azimuth",
                              "abs_distance"]
        # Allow reverse sorts
        acceptable_sort_by += [f"{_}_r" for _ in acceptable_sort_by]
        if self.sort_by not in acceptable_sort_by:
            err.sort_by = f"must be in {acceptable_sort_by}"

        if "azimuth" in self.sort_by:
            if not (0 <= self.azimuth_start_deg <= 360):
                err.azimuth_start_deg = f"0 < azi < 360"

        acceptable_distance_units = ["km", "km_utm", "deg"]
        if ("distance" in self.sort_by) and \
                (self.distance_units not in acceptable_distance_units):
            err.azimuth_start_deg = \
                f"must be in {acceptable_distance_units}"

        if self.scale_by is not None:
            acceptable_scale_by = ["normalize", "global_norm",
                                   "geometric_spreading"]
            if self.scale_by not in acceptable_scale_by:
                err.scale_by = f"must be in {acceptable_scale_by}"

        if self.time_shift_s is not None:
            acceptable_time_shift_s = [int, float, list]
            if type(self.time_shift_s) not in acceptable_time_shift_s:
                err.time_shift_s = f"must be in {acceptable_time_shift_s}"
            if isinstance(self.time_shift_s, list) and \
                    len(self.time_shift_s) != len(self.st):
                err.time_shift_s = f"must be list of length {len(self.st)}"

        if self.zero_pad_s is not None:
            assert(isinstance(self.zero_pad_s, list)), (
                f"`zero_pad_s` must be a list of floats representing the " 
                f"[`start`, `end`] amount to pad around trace, units seconds"
            )
            assert(len(self.zero_pad_s) == 2), (
                f"`zero_pad_s` must be a list of floats length 2"
            )
            _start, _end = self.zero_pad_s
            assert(_start >= 0. and _end >= 0.), \
                f"`zero_pad_s` values must be >= 0"

        # Defaults to float value of 1
        acceptable_scale_factor = [int, float, list]
        if type(self.amplitude_scale_factor) not in acceptable_scale_factor:
            err.amplitude_scale_factor = f"must be in {acceptable_scale_factor}"
        if isinstance(self.amplitude_scale_factor, list) and \
                len(self.amplitude_scale_factor) != len(self.st):
            err.amplitude_scale_factor = f"must be list length {len(self.st)}"

        if self.min_period_s is not None and self.max_period_s is not None:
            if self.min_period_s >= self.max_period_s:
                err.min_period_s = "must be less than `max_period_s`"

        if self.min_period_s is not None or self.max_period_s is not None:
            assert(self.preprocess is not None), \
                f"Setting filter bounds requires `preprocess` flag to be set"

        if self.preprocess is not None:
            acceptable_preprocess = ["both", "st", "st_syn"]
            if self.preprocess not in acceptable_preprocess:
                err.preprocess = f"must be in {acceptable_preprocess}"
        if self.preprocess in ["st_syn", "both"]:
            assert(self.st is not None and self.st_syn is not None), (
                f"`preprocess` choice requires both `st` & `st_syn` to exist."
                f"If you only have one or the other, set: `preprocess`=='st'"
            )

        # Overwrite the max traces per record section, enforce type int
        if self.max_traces_per_rs is None:
            self.max_traces_per_rs = int(len(self.st))
        else:
            self.max_traces_per_rs = int(self.max_traces_per_rs)

        if self.xlim_s is not None:
            if len(self.xlim_s) != 2:
                err.xlim_s = f"must be of length 2, [start, stop]"
            elif self.xlim_s[0] > self.xlim_s[1]:
                err.xlim_s = f"start time must be less than stop time"

        acceptable_y_label_loc = ["default", "y_axis", "y_axis_right", "x_min",
                                  "x_max", None]
        if self.y_label_loc not in acceptable_y_label_loc:
            err.y_label_loc = f"must be in {acceptable_y_label_loc}"
        if "abs" in self.sort_by and "y_axis" in self.sort_by:
            err.y_label_loc = (f"absolute sorting means 'y_axis' label loc is" 
                               f"not available")

        if len(self.figsize) != 2:
            err.figsize = "must be tuple defining (horizontal, vertical) extent"

        if os.path.exists(self.save) and not self.overwrite:
            err.save = (f"path {self.save} already exists. Use '--overwrite' " 
                        f"flag to save over existing figures.")

        if self.save:
            _dirname = os.path.abspath(os.path.dirname(self.save))
            if not os.path.exists(_dirname):
                logger.info(f"creating output directory {_dirname}")
                os.makedirs(_dirname)

        if err:
            out = "ERROR - Parameter errors, please make following changes:\n"
            out += "\n".join([f"`{key}`: {val}" for key, val in err.items()])
            logger.info(out)
            sys.exit(-1)

    def get_skip_idx(self):
        """
        Get a list of any traces that don't adhere to user-defined boundaries
        such as dist, az, baz, id, or component matches. Don't actually remove
        the traces from the stream but rather just collect indices we can use
        to skip when plotting.

        TODO add distance, azi and backazi skip criteria

        :rtype: np.array
        :return: returns an indexing list which can be used to skip over
            traces that don't adhere to certain criteria
        """
        logger.info(f"determining if any stations/channels should be skipped")
        skip_idx = []
        for idx in self.idx:
            tr = self.st[idx]
            # Component-wise removal
            if tr.stats.component not in self.components:
                logger.debug(f"skip '{tr.get_id()}' for non-matching component")
                skip_idx.append(idx)
            # !!! Add more here
        logger.info(f"criteria check will remove "
                    f"{len(skip_idx)}/{len(self.st)} traces")

        return np.array(skip_idx)

    def get_parameters(self):
        """
        Calculate parameters in a specific order and based on the user-defined
        information.

        .. note::
            The order of function calls here is important! Some of the 'get' 
            functions require the results of other 'get' functions. 

        Calculated Parameters
        ::
            np.array idx:
                a linear indexing of all the traces in the stream
            np.array station_ids:
                an ordered list of station ids, used to get station names
                that match the index defined in `idx`
            np.array max_amplitudes:
                abs max amplitudes of each trace, used for normalization
            np.array amplitude_scaling:
                An array to scale amplitudes based on user choices
            np.array time_shift_s:
                An array to time shift time series based on user choices
            np.array y_axis:
                Y-Axis values based on sorting algorithm, used for plotting
            np.array distances:
                source-receiver distances in `distance_units` units
            np.array azimuths:
                source-receiver azimuths in degrees
            np.array backazimuths:
                source-receiver backazimuths in degrees
            np.array sorted_idx:
                sorted indexing on all the traces of the stream based on the
                chosen sorting algorithm
        """
        # Extract basic information from the Stream
        self.idx = np.arange(0, len(self.st), 1)
        self.station_ids = np.array([tr.get_id() for tr in self.st])

        self.time_shift_s = self.get_time_shifts()  # !!! OVERWRITES user input
        # Needs to be run before getting xlims so that we know the time offset
        self.get_time_offsets()
<<<<<<< HEAD
=======
        self.xlim = self.get_xlims()
        # Get xlims synthetic waveforms which may have different start/end times
        if self.st_syn is not None:
            self.xlim_syn = self.get_xlims(st=self.st_syn)
>>>>>>> 9b0cd94e

        # Max amplitudes should be RELATIVE to what were showing (e.g., if
        # zoomed in on the P-wave, max amplitude should NOT be the surface wave)
        for tr, xlim in zip(self.st, self.xlim):
            start, stop = xlim
            self.max_amplitudes = np.append(self.max_amplitudes,
                                            max(abs(tr.data[start:stop])))
        self.max_amplitudes = np.array(self.max_amplitudes)

        # Figure out which indices we'll be plotting
        sorted_idx = self.get_sorted_idx()
        skip_idx = self.get_skip_idx()
        # Remove skip indexes from sorted index to get the final ordered list
        self.sorted_idx = np.array([_ for _ in sorted_idx if _ not in skip_idx])

        # Figure out how to manipulate each of the traces in the Stream
        self.y_axis = self.get_y_axis_positions()
        self.amplitude_scaling = self.get_amplitude_scaling()

    def get_xlims(self, st=None):
        """
        The x-limits of each trace depend on the overall time shift (either 
        static or applied through move out), as well as the sampling rate of
        each trace (which can vary). Retrieve an index-dependent list of
        x-limits which can be used to truncate the time series during plotting.

        .. note::
            Requires that get_time_shifts() has already been run

        :type st: obspy.core.stream.Stream
        :param st: stream object to get xlims for. By default this is the 'data'
            stored in `st` but it can also be given `st_syn` to get synthetic
            x limits which may differ
        :rtype: np.array
        :return: an array of tuples defining the start and stop indices for EACH
            trace to be used during plotting. Already includes time shift 
            information so xlim can be applied DIRECTLY to the time shifted data
        """
        if st is None:
            st = self.st

        xlim = []
        if self.xlim_s is None:
            # None's will index the entire trace
            xlim = np.array([(None, None) for _ in range(len(st))])
        else:
            # Looping to allow for delta varying among traces,
            # AND apply the time shift so that indices can be used directly in
            # the plotting function
            for tr, tshift in zip(st, self.time_shift_s):
                start, stop = [int(_/tr.stats.delta) for _ in self.xlim_s]
                sshift = int(tshift / tr.stats.delta)  # unit: samples
                # These indices define the index of the user-chosen timestamp
                start_index = start - sshift
                end_index = stop - sshift
                # Shift by the total amount that the zero pad adjusted starttime
                if self.zero_pad_s:
                    zero_pad_index = int(self.zero_pad_s[0]/tr.stats.delta)
                    start_index += zero_pad_index
                    end_index += zero_pad_index

                # Address time shift introduced by traces which do not start
                # at the origin time
                if hasattr(tr.stats, "time_offset"):
                    start_index += abs(int(tr.stats.time_offset/tr.stats.delta))
                    end_index += abs(int(tr.stats.time_offset/tr.stats.delta))

                # When setting xlimits, cannot acces out of bounds (negative 
                # indices or greater than max). This might happen when User 
                # asks for `xlim_s` that is outside data bounds. In this case
                # we just plot up to the end of the data
                if start_index < 0:
                    logger.warning(f"trying to access negative time axis index "
                                   f"for xlimit of {tr.get_id()}, setting to 0")
                    start_index = 0
                if end_index > len(tr.data):
                    logger.warning(f"trying to access past time axis index "
                                   f"for xlimit of {tr.get_id()}, setting to "
                                   f"length of data trace")
                    end_index = len(tr.data)

                xlim.append((start_index, end_index))

        xlim = np.array(xlim)
        return xlim

    def get_srcrcv_stats(self):
        """
        Get source receiver information such as min max values, and
        count-related numbers (e.g., num stations) to be used mainly for print
        statements and text information

        Stats Arguments
        ::
            np.array event_names:
                unique event names taken from the SAC header
            int nevents:
                number of unique events in the stream
            np.array unique_sta_ids:
                unique station codes taken from trace stats
            int nstation_ids:
                number of unique station codes
            np.array network_codes:
                unique network codes taken from station ids
            int nnetwork:
                number of unique network codes
            np.array station_codes:
                unique station codes taken from station ids
            int nstation:
                number of unique station codes
            np.array location_codes:
                unique location codes taken from station ids
            int nlocation:
                number of unique location codes
            np.array channel_codes:
                unique channel codes taken from station ids
            int nchannel:
                number of unique channel codes
            bool reverse_sort:
                determine if the user wants to reverse their sort, they do this
                by appending '_r' to the end of the `sort_by` argument
        """
        logger.info("getting source-receiver stats")

        def _unique(list_):
            """return a unique numpy array derived from a list"""
            return np.unique(np.array(list_, dtype=str))

        stats = Dict()
        stats.event_names = _unique([tr.stats.sac.kevnm for tr in self.st])
        stats.nevents = len(stats.event_names)
        stats.unique_sta_ids = _unique([tr.get_id() for tr in self.st])
        stats.longest_id = max([len(_) for _ in stats.unique_sta_ids])
        stats.nstation_ids = len(stats.unique_sta_ids)

        # Get unique network, station, location and channel codes. Also numbers
        for name in ["network", "station", "location", "channel", "component"]:
            stats[f"{name}_codes"] = _unique(
                [getattr(tr.stats, name) for tr in self.st]
            )
            stats[f"n{name}"] = len(stats[f"{name}_codes"])

        # We use `not` in `reverse_sort` to make the top of the y-axis the
        # starting point, which seems more intuitive for record sections, but
        # is opposite the behavior when you increment from 0
        stats.reverse_sort = not bool("_r" in self.sort_by)

        # Initiate empty lists for _plot_trace() to fill with min and max data
        # values which can be used for global plotting parameters like xlims
        stats.xmin, stats.xmax, stats.ymin, stats.ymax = [], [], [], []

        return stats

    def get_time_offsets(self):
        """
        Find time shift to data constituting difference between trace start 
        time and event origin time. Both synthetics and data should have the 
        correct timing. Time offsets will be used during plotting to make 
        sure all traces have the same T=0

        .. note::
            Appends time offset directly to the stats header, overwriting any
            value that might have been there already
        """
        event_origin_time = origin_time_from_sac_header(self.st[0].stats.sac)

        logger.info(f"calculating starttime offsets from event origin time "
                    f"{event_origin_time}")

        for tr in self.st:
            tr.stats.time_offset = tr.stats.starttime - event_origin_time
        if self.st_syn is not None:
            for tr in self.st_syn:
                tr.stats.time_offset = tr.stats.starttime - event_origin_time

    def get_time_shifts(self):
        """
        Very simple function which allows float inputs for time shifts and
        ensures that time shifts are always per-trace arrays
        Applies the move out by calculating a time shift using src-rcv distance

        :rtype: np.array
        :return: a stream-lengthed array of time shifts that can be applied
            per trace
        """
        # No user input means time shifts will be 0, so nothing happens
        time_shift_arr = np.zeros(len(self.st))
        if self.time_shift_s is not None:
            # User inputs a static time shift
            if isinstance(self.time_shift_s, (int, float)):
                time_shift_arr += self.time_shift_s
            # User input an array which should have already been checked for len
            else:
                time_shift_arr = self.time_shift_s
        time_shift_arr = np.array(time_shift_arr)

        # Further change the time shift if we have move out input
        if self.move_out:
            logger.info(f"apply {self.move_out} {self.distance_units}/s "
                        f"move out")
            move_out_arr = self.distances / self.move_out
            time_shift_arr -= move_out_arr

        return time_shift_arr

    def get_srcrcv_dist_az_baz(self):
        """
        Convenience function to wrap _get_srcrcv_dist_az_baz_trace into a loop 
        over the whole stream and return lists of distances, azimuths, and 
        backazimuths

        :rtype distances: np.array
        :return distances: source-receiver distances in user-defined units in
            the original order of Stream
        :rtype azimuths: np.array
        :return azimuths: source-receiver azimuths (deg) in the original
            order of Stream
        :rtype backazimuths: np.array
        :return backazimuths: source-receiver azimuths (deg) in the original
            order of Stream
        """
        logger.info("calculating source-receiver distance and (back)azimuths")

        distances, azimuths, backazimuths = [], [], []
        for tr in self.st:
            gcd, az, baz = self._get_srcrcv_dist_az_baz_trace(tr=tr)
            distances.append(gcd)
            azimuths.append(az)
            backazimuths.append(baz)

        distances = np.array(distances)
        azimuths = np.array(azimuths)
        backazimuths = np.array(backazimuths)

        return distances, azimuths, backazimuths

    def _get_srcrcv_dist_az_baz_trace(self, tr=None, idx=0):
        """
        Check the source-receiver characteristics such as src-rcv distance,
        azimuth, backazimuth for a given trace.

        .. note::
            This function ASSUMES that SAC headers have been written to the
            traces. Otherwise we will need more complicated ways to get
            event lat and lon

        :type tr: obspy.core.trace.Trace
        :param tr: trace to get srcrcv information for. If None, will use `idx`
        :type idx: int
        :param idx: if `tr`==None, user can provide index of self.st (Stream)
            defaults to index 0
        :rtype gcdist: float
        :return gcdist: great circle distance in units specified by
            `distance_units`, can be 'km' or 'deg'
        :rtype az: float
        :return az: azimuth (degrees) between source and receiver
        :rtype baz: float
        :return baz: azimuth (degrees) between source and receiver
        """
        # Default to the first trace in the Stream
        if tr is None:
            tr = self.st[int(idx)]
        try:
            dist = tr.stats.sac.dist  # units: km
            az = tr.stats.sac.az        # units: deg
            baz = tr.stats.sac.baz      # units: deg
        except AttributeError:
            # If for whatever reason SAC headers dont contain this info already
            # Use ObsPy to get great circle distance, azimuth and backazimuth
            dist, az, baz = gps2dist_azimuth(lat1=tr.stats.sac.evla,
                                             lon1=tr.stats.sac.evlo,
                                             lat2=tr.stats.sac.stla,
                                             lon2=tr.stats.sac.stlo)
            dist *= 1E-3   # units: m -> km

        # Ensure that 0 <= (b)az <= 360
        az = az % 360
        baz = baz % 360

        # Make sure distance is in the correct units, default units 'km'
        if self.distance_units == "deg":
            dist = kilometers2degrees(dist)  # units: km -> deg
        elif self.distance_units == "km_utm":
            # Overwrite `dist`, could probably skip that calc above but
            # leaving for now as I don't think this option will be used heavily.
            dist_deg = np.sqrt(
                ((tr.stats.sac.stlo - tr.stats.sac.evlo) ** 2) +
                ((tr.stats.sac.stla - tr.stats.sac.evla) ** 2)
            )
            dist = kilometers2degrees(dist_deg)  # units: km

        return dist, az, baz

    def get_amplitude_scaling(self):
        """
        Scale the amplitudes of all the waveforms by producing a Stream
        dependent scale factor based on user choice. It is expected that the
        output array will be DIVIDED by the data arrays:

        i.e., st[i].data /= self.amplitude_scaling[i]

        .. note::
            Needs to be run AFTER preprocessing because filtering etc. will
            affect the final amplitudes of the waveforms

        :rtype: np.array
        :return: an array corresponding to the Stream indexes which provides
            a per-trace scaling coefficient
        """
        logger.info(f"determining amplitude scaling with: '{self.scale_by}'")

        # Don't scale by anything
        if self.scale_by is None:
            amp_scaling = np.ones(len(self.st))
        # Scale by the max amplitude of each trace
        elif self.scale_by == "normalize":
            amp_scaling = self.max_amplitudes
            # When using absolute distance scale, scale waveforms to minmax dist
            if "abs" in self.sort_by:
                if "distance" in self.sort_by:
                    logger.info("scaling amplitudes for absolute distance")
                    scale = np.mean(self.distances) / 10
                elif "backazimuth" in self.sort_by:
                    logger.info("scaling amplitudes for absolute backazimuth")
                    scale = self.backazimuths.max() - self.backazimuths.min()
                    scale /= 100
                elif "azimuth" in self.sort_by:
                    logger.info("scaling amplitudes for absolute azimuth")
                    scale = self.azimuths.max() - self.azimuths.min()
                    scale /= 50
                # Divide to make waveforms larger
                amp_scaling /= scale
        # Scale by the largest amplitude shown
        elif self.scale_by == "global_norm":
            global_max = self.max_amplitudes[self.sorted_idx].max()
            amp_scaling = np.ones(len(self.st)) * global_max
        # Scale by the theoretical geometrical spreading factor
        elif self.scale_by == "geometric_spreading":
            amp_scaling = self._calculate_geometric_spreading()

        # Apply manual scale factor if provided, default value is 1 so nothing
        # Divide because the amplitude scale divides the data array, which means
        # `amplitude_scale_factor` will be MULTIPLIED by the data array
        amp_scaling /= self.amplitude_scale_factor

        return amp_scaling

    def _calculate_geometric_spreading(self, plot=True):
        """
        Stations with larger source-receiver distances will have their amplitude
        scaled by a larger value.

        For information on geometric spreading, see Stein and Wysession,
        Section 4.3.4, Eq 20 (for Rayleigh waves, geometrical spreading
        factor = 0.5). For our purposes, this will fold the attenuation factor
        into the same single factor that accounts for geometric spreading.

        Equation is for amplitude reduction 'A' as a factor of distance 'd':

            A(d) = k / sin(d) ** f

        where 'k' is the `geometric_spreading_k_val` and 'f' is the
        `geometric_spreading_factor`. 'k' is calculated automatically if not
        given by the User. In the code, A(d) is represented by `w_vector`

        .. note::
            This does not take into account the variation in amplitude from
            focal mechanism regions

        TODO
            Plot geometric spreading with best-fitting curve
            Look in Stein and Wysession and figure out vector names

        :rtype: list
        :return: scale factor per trace in the stream based on theoretical
            geometrical spreading factor. This is meant to be MULTIPLIED by the
            data arrays
        """
        logger.info("using geometrical spreading factor: "
                    f"{self.geometric_spreading_factor}")

        # Ignore any stations with 0 max amplitude, which will throw off calc
        for i, max_amp in enumerate(self.max_amplitudes):
            if max_amp == 0:
                station_name = self.st[i].get_id().split(".")[1]
                if station_name not in self.geometric_spreading_exclude:
                    self.geometric_spreading_exclude.append(station_name)
                    logger.warning(f"{station_name} has 0 max amplitude which "
                                   f"will negatively affect geometric "
                                   f"spreading calculation. excluding from list"
                                   )

        # To selectively remove stations from this calculation, we will need
        # to gather a list of indexes to skip which can be applied to lists
        indices = self.sorted_idx  # already some stations have been removed
        for station in set(self.geometric_spreading_exclude):
            # Matching station names to get indices
            remove_idx = [i for i, id_ in enumerate(self.station_ids)
                          if station in id_]
            indices = [i for i in indices if i not in remove_idx]
        logger.debug(f"excluding {len(self.sorted_idx) - len(indices)} traces "
                     f"from geometric spreading calculation")

        # Make sure distances are in units degrees
        if "km" in self.distance_units:
            distances = kilometers2degrees(self.distances)
        else:
            distances = self.distances

        # Create a sinusoidal function based on distances in degrees
        sin_delta = np.sin(np.array(distances) / (180 / np.pi))

        # Use or calculate the K value
        if self.geometric_spreading_k_val is None:
            k_vector = self.max_amplitudes[indices] * \
                       (sin_delta[indices] ** self.geometric_spreading_factor)
            k_val = np.median(k_vector)
            logger.info(f"calculated geometric spreading `k` vector: {k_val}")
        else:
            k_val = self.geometric_spreading_k_val
            logger.info(f"user-defined geometric spreading `k` vector: {k_val}")

        # This is the amplitude scaling that we are after, defined for ALL stas
        w_vector = k_val / (sin_delta ** self.geometric_spreading_factor)

        # Plot the geometric spreading figure
        if plot:
            fig_id = "geometric_spreading.png"
            logger.info("plotting geometric spreading scatterplot and saving "
                        f"to '{fig_id}'")
            f, ax = plt.subplots(1)
            plt.scatter(distances, self.max_amplitudes, marker="o",
                        edgecolors="k", c="w", s=2)
            import pdb;pdb.set_trace()
            for x, y, s in zip(distances, self.max_amplitudes,
                               self.station_ids):
                plt.text(x, y, s)
            plt.plot(distances, w_vector, "k--")
            plt.show()
            a=1/0
        return w_vector

    def get_sorted_idx(self):
        """
        Sort the source-receiver pairs by the chosen parameters. Except for in
        `default` sorting, always maintains component ordering defined by the
        user, i.e., for the same station, components will be ordered by the
        `component` parameter.

        :rtype: np.array
        :return: returns an indexing list which is sorted based on the user
            defined `sort_by` argument.
        """
        logger.info(f"determining sort order with parameter: {self.sort_by}")

        # Retain input ordering but run sorting to allow reversing
        if "default" in self.sort_by:
            sorted_idx = sorted(self.idx, reverse=self.stats.reverse_sort)
        # Sort alphabetically BUT allow component sorting
        elif "alphabetical" in self.sort_by:
            sorted_idx = self._sort_by_alphabetical()
        # Sort by dist, az or baz
        else:
            components = self._get_component_order()
            # Azimuthal sorts are allowed to start at a value other than 0
            # Backazimuth needs to come first because 'azimuth' can return both
            if "backazimuth" in self.sort_by:
                sort_list = (self.backazimuths - self.azimuth_start_deg) % 360
            elif "azimuth" in self.sort_by:
                sort_list = (self.azimuths - self.azimuth_start_deg) % 360
            elif "distance" in self.sort_by:
                sort_list = self.distances

            # Sort by the values, AND the components (e.g., Z->R->T or whatever)
            _, _, sorted_idx = \
                zip(*sorted(zip(sort_list, components, self.idx),
                            reverse=self.stats.reverse_sort)
                    )
        sorted_idx = np.array(list(sorted_idx))

        return sorted_idx

    def _sort_by_alphabetical(self):
        """
        Sort by full station name in order. That is, network is sorted, then
        within network, station is sorted, and so on. Components are sorted
        last and NOT in alphabetical order. They are ordered based on the
        user-input `components` parameter.

        :rtype: np.array
        :return: indexing of networks and stations sorted alphabetically
        """
        networks = [_.split(".")[0] for _ in self.station_ids]
        stations = [_.split(".")[1] for _ in self.station_ids]
        locations = [_.split(".")[2] for _ in self.station_ids]
        components = self._get_component_order()
        zipped = zip(networks, stations, locations, components, self.idx)
        arr_out = np.array(
            list(zip(*sorted(zipped, reverse=self.stats.reverse_sort)))
        )

        return arr_out[-1].astype(int)

    def _get_component_order(self):
        """
        When we are sorting, we want components to be sorted by the
        preferred order (i.e, ZRT, Z index is 0, T is 2), which means the
        components have to be reordered to adhere to the sorting algorithm.
        ALSO we need to ensure that we honor component order even if
        everything else is being sorted reverse alphabetically so the
        components entry needs to be the opposite of stats.reverse_sort

        :rtype: list
        :return: components converted to integer values which can be used for
            sorting algorithms.
        """
        channels = [_.split(".")[3] for _ in self.station_ids]
        # ASSUMING component is the last entry in the channel, SEED convention
        components = [_[-1] for _ in channels]
        if self.stats.reverse_sort:
            comp_list = self.components
        else:
            comp_list = self.components[::-1]

        # Can't list comp here incase `comp_list` does NOT contain one of the
        # available components, which will throw a ValueError. Use a random
        # number to catch these.
        numbered_components = []
        for comp in components:
            try:
                numbered_components.append(comp_list.index(comp))
            except ValueError:
                numbered_components.append(-999)

        return numbered_components

    def get_y_axis_positions(self):
        """
        Determine how seismograms are vertically separated on the Y-Axis when
        plotting. Allows for constant separation, or absolute separation based
        on distance or (back)azimuth separation.

        :rtype: np.array
        :return: an array of actual y-axis positions that can be passed directly
            to plt.plot() (or similar)
        """
        logger.info(f"determining y-axis positioning for sort: {self.sort_by}")

        # Default weights provides constant `y_axis_spacing` between seismos
        if self.sort_by == "default" or "abs_" not in self.sort_by:
            y_range = np.arange(0, len(self.sorted_idx), 1)
            y_axis = self.y_axis_spacing * y_range
        # Absolute y-axis (i.e., absolute distance or (back)azimuth) will just
        # plot the actual distance or azimuth value
        else:
            if "backazimuth" in self.sort_by:
                y_axis = self.backazimuths
            elif "azimuth" in self.sort_by:
                y_axis = self.azimuths
            elif "distance" in self.sort_by:
                y_axis = self.distances

        return y_axis

    def process_st(self):
        """
        Preprocess the Stream with optional filtering in place.

        .. note::
            Data in memory will be irretrievably altered by running preprocess.

        TODO Add feature to allow list-like periods to individually filter
            seismograms. At the moment we just apply a blanket filter.
        """
        if self.preprocess is None:
            logger.info("no preprocessing (including filtering) applied")
            return
        elif self.preprocess == "st":
            logger.info(f"preprocessing {len(self.st)} `st` waveforms")
            preprocess_list = [self.st]
        elif self.preprocess == "st_syn":
            logger.info(f"preprocessing {len(self.st_syn)} `st_syn` waveforms")
            preprocess_list = [self.st_syn]
        elif self.preprocess == "both":
            logger.info(f"preprocessing {len(self.st) + len(self.st_syn)} "
                        f"`st` and `st_syn` waveforms")
            preprocess_list = [self.st, self.st_syn]

        for st in preprocess_list:
            # Fill any data gaps with mean of the data, do it on a trace by 
            # trace basis to get individual mean values
            for tr in st:
                tr.trim(starttime=tr.stats.starttime, endtime=tr.stats.endtime,
                        pad=True, fill_value=tr.data.mean())
            st.detrend("demean")
            st.taper(max_percentage=0.05, type="cosine")

            # Zero pad start and end of data if requested by user
            if self.zero_pad_s:
                _start, _end = self.zero_pad_s
                logger.info(f"padding zeros to traces with {_start}s before "
                            f"and {_end}s after")
                for idx, tr in enumerate(st):
                    tr.trim(starttime=tr.stats.starttime - _start,
                            endtime=tr.stats.endtime + _end,
                            pad=True, fill_value=0)

            # Allow multiple filter options based on user input
            # Max period only == high-pass
            if self.max_period_s is not None and self.min_period_s is None:
                logger.info(f"apply highpass filter w/ cutoff "
                            f"{1/self.max_period_s}")
                st.filter("highpass", freq=1/self.max_period_s, zerophase=True)
            # Min period only == low-pass
            elif self.min_period_s is not None and self.max_period_s is None:
                logger.info(f"apply lowpass filter w/ cutoff "
                            f"{1/self.min_period_s}")
                st.filter("lowpass", freq=1/self.min_period_s, zerophase=True)
            # Both min and max period == band-pass
            elif self.min_period_s is not None and \
                    self.max_period_s is not None:
                logger.info(f"applying bandpass filter w/ "
                            f"[{1/self.max_period_s}, {self.min_period_s}]")
                st.filter("bandpass", freqmin=1/self.max_period_s,
                          freqmax=1/self.min_period_s, zerophase=True)
            else:
                logger.info("no filtering applied")

            # Integrate and differentiate N number of times specified by user
            st.detrend("simple")
            if self.integrate != 0:
                if self.integrate < 0:
                    func = "differentiate"
                elif self.integrate > 0:
                    func = "integrate"
            for i in range(np.abs(self.integrate)):
                logger.info(f"{func} all waveform data x{abs(self.integrate)}")
                getattr(st, func)()

    def plot(self, subset=None, page_num=None, **kwargs):
        """
        Plot record sections based on all the available information

        :type subset: list of int
        :param subset: subset of `sorted_idx` if there are too many waveforms to
            plot on one page (set by `max_traces_per_rs`). e.g., to get the
            first 10 entries, subset=[0,10]
        :type page_num: int
        :param page_num: If multiple pages are required due to exceeding 
            `max_traces_per_rs`, page_num will make adjustments to the figure
            name and title to differentiate different pages of the same record
            section
        """
        if subset is None:
            start, stop = 0, None  # None will allow full list traversal
            nwav = len(self.sorted_idx)
        else:
            start, stop = subset
            nwav = stop - start

        logger.info(f"plotting record section for {nwav} waveforms")
        assert(nwav > 0), (
            f"no waveforms available for plotting. Check skip criteria if you "
            f"think this is an issue"
        )

        # Do a text output of station information so the user can check
        # that the plot is doing things correctly
        logger.debug("plotting line check starting from bottom (y=0)")
        logger.debug("\nIDX\tY\t\tID\tDIST\tAZ\tBAZ\tTSHIFT\tTOFFSET\tYABSMAX")
        self.f, self.ax = plt.subplots(figsize=self.figsize)

        log_str = "\n"
        # Allow choosing observed or synthetic data, defaults to observed
        # Allow different waveform looks based on observed vs. synthetic
        for choice in ["st", "st_syn"]:
            if getattr(self, choice) is None:
                continue
            # Main plotting call. Indexes should already be sorted
            for y_idx, idx in enumerate(self.sorted_idx[start:stop]):
                # Absolute scaling requires plotting actual dist or az values
                # Relative scaling just requires a linear index to stack seismos
                if "abs_" in self.sort_by:
                    y_index = idx
                else:
                    y_index = y_idx + start
                log_str += self._plot_trace(idx=idx, y_index=y_index,
                                            choice=choice, **kwargs)

        logger.debug(log_str)
        # Change the aesthetic look of the figure, should be run before other
        # set functions as they may overwrite what is done here
        self._set_plot_aesthetic()

        # Partition the figure by user-specified azimuth bins 
        if self.sort_by and "azimuth" in self.sort_by:
            self._plot_azimuth_bins()

        # Finalize the figure accoutrements
        self._plot_title(nwav=nwav, page_num=page_num)
        self._plot_axes(start=start, stop=stop)

        if self.save:
            # Allow appending page numbers to figure names,
            # e.g., default.png -> default_01.png
            if page_num:
                fid, ext = os.path.splitext(self.save)
                save_fid = f"{fid}_{page_num:0>2}{ext}"
            else:
                save_fid = self.save
            logger.info(f"saving figure to {save_fid}")
            plt.savefig(save_fid)
        if self.show:
            plt.show()

    def _plot_trace(self, idx, y_index, choice="st"):
        """
        Plot a single trace on the record section, with amplitude scaling,
        time shifts, etc. Observed waveforms are black, synthetics are red.

        :type idx: int
        :param idx: index of the trace to plot and all trace-ordered values like
            amplitude scaling and time shifts
        :type y_index: int
        :param y_index: numerical order which this trace was plotted, as each
            trace is plotted on top of the previous one. y_index should be
            iterated linearly in the loop that calls this function.
        :type choice: str
        :param choice: choice of 'st' or 'st_syn' depending on whether you want
            to plot the observed or synthetic waveforms
        """
        linewidth = self.kwargs.get("linewidth", .25)

        # Used to differentiate the two types of streams for plotting diffs
        choices = ["st", "st_syn"]
        assert (choice in choices)
        c = choices.index(choice)
        tr = getattr(self, choice)[idx]  # i.e., tr = self.st[idx]

        # Plot actual data on with amplitude scaling, time shift, and y-offset
        tshift = self.time_shift_s[idx]
        
        # These are still the entire waveform. Make sure we honor zero padding
        # and any time shift applied
        x = tr.times() + tshift
        if self.zero_pad_s is not None:
            x -= self.zero_pad_s[0]  # index 0 is start, index 1 is end

        # Synthetics will already have a time offset stat from the 
        # 'read_synthetics' function which grabs T0 value from ASCII
        # Data will have a time offset relative to event origin time 
        if hasattr(tr.stats, "time_offset"):
            x += tr.stats.time_offset  
            toffset_str = f"{tr.stats.time_offset:4.2f}"
        else:
            toffset_str = "  None"

        y = tr.data / self.amplitude_scaling[idx] + self.y_axis[y_index]

        # Truncate waveforms to get figure scaling correct. Make the distinction
        # between data and synthetics which may have different start and end 
        # times natively
        if choice == "st":
            start, stop = self.xlim[idx]
        elif choice == "st_syn":
            start, stop = self.xlim_syn[idx]

        x = x[start:stop]
        y = y[start:stop]
        self.ax.plot(x, y, c=["k", "r"][c], linewidth=linewidth, zorder=10)

        # Sanity check print station information to check against plot
        log_str = (f"{idx}"
                   f"\t{int(self.y_axis[y_index])}"
                   f"\t{tr.get_id():<6}"
                   f"\t{self.distances[idx]:6.2f}"
                   f"\t{self.azimuths[idx]:6.2f}"
                   f"\t{self.backazimuths[idx]:6.2f}"
                   f"\t{self.time_shift_s[idx]:4.2f}"
                   f"\t{toffset_str}"
                   f"\t{self.max_amplitudes[idx]:.2E}\n"
                   )

        # Retain some stats for global plot args
        self.stats.xmin.append(x.min())
        self.stats.xmax.append(x.max())
        self.stats.ymin.append(y.min())
        self.stats.ymax.append(y.max())

        return log_str

    def _plot_azimuth_bins(self):
        """
        If plotting by azimuth, create visual bin separators so the user has
        a visual understanding of radiation patterns etc.
        """
        azimuth_binsize = self.kwargs.get("azimuth_binsize", 45)

        # Look of the azimuth bin lines
        c = self.kwargs.get("azimuth_bin_c", "r")
        lw = self.kwargs.get("azimuth_bin_lw", .75)
        ls = self.kwargs.get("azimuth_bin_ls", "-")
        z = self.kwargs.get("azimuth_bin_zorder", 5)

        azimuth_bins = np.arange(self.azimuth_start_deg,
                                 self.azimuth_start_deg + 360,
                                 azimuth_binsize)
        # Make sure that the bins go from 0 <= azimuth_bins <= 360
        azimuth_bins = azimuth_bins % 360

        # In an absolute plot, the y values are simply the azimuth bins
        if "abs" in self.sort_by:
            y_vals = azimuth_bins
            s_vals = [f"{azbin}{DEG}" for azbin in azimuth_bins]
        # In a relative plot, the y values need to be found between seismograms
        else:
            s_vals, y_vals = [], []
            # Brute force determine where these azimuth bins would fit into the 
            # actual plotted azimuths, draw a line between adjacent seismograms
            # i.e., iterating and looking if the bin value fits between
            # two adjacent azimuth values
            for azbin in azimuth_bins:
                # Edge case for 0 deg azimuth bin since azimuth wraps on 0
                # Look for the top minimum azimuth value, place line above that
                if azbin == 0:
                    dy = abs(self.y_axis[1] - self.y_axis[0])
                    azis = self.azimuths[self.sorted_idx]
                    i = max(np.where(azis == azis.min())[0])
                    y_vals.append(self.y_axis[i] + dy/2)
                else:
                    for i, idx in enumerate(self.sorted_idx[1:]):
                        j = i + 1
                        idx_minus_one = self.sorted_idx[i]
                        azi_low = self.azimuths[idx]
                        azi_high = self.azimuths[idx_minus_one]
                        # Break if bin is in between azi values for two seismos
                        if azi_low <= azbin <= azi_high:
                            break
                    else:
                        continue
                    # Mean gives the space in between two adjacent seismograms
                    y_vals.append(np.mean([self.y_axis[i],  self.y_axis[j]]))

                s_vals.append(f"{azbin}{DEG}")

        for y, (s_val, y_val) in enumerate(zip(s_vals, y_vals)):
            # Dealing with the case where two bins occupy the same space,
            # only plot the first one that occurs
            if y_val == y_vals[y-1]:
                continue
            plt.axhline(y=y_val, c=c, linewidth=lw, linestyle=ls, zorder=z)
            plt.text(x=max(self.stats.xmax), y=y_val, s=s_val, c=c, ha="right")

    def _plot_axes(self, start=0, stop=None):
        """
        Contains the logic in how to handle the x- and y-axis labels, ticks etc.

        Logic options for how to plot the y-axis:
        - Relative: Relative plotting means the yticklabels will get replaced
            by station information. This can either be on the right or left
            side but will be attached to the actual axis
        - Absolute: Absolute plotting means the y-axis actual represents
            something (e.g., distance, azimuth). That means labels can not
            replace the y-ticks and they have to be placed within the figure

        .. note::
            Relative plotting can also place labels OFF the y-axis, at which
            point the y-axis is turned off because it contains no usable
            information

        :type start: int
        :param start: optional starting index for creating text labels
        :type stop: int
        :param stop: optional stop index for creating text labels
        """
        # Sort out how the y-axis will be labeled with station information and
        # dist/azimuth if we're doing absolute sorting
        if "abs_" in self.sort_by:
            self._set_y_axis_absolute()
            if self.y_label_loc is not None:
                # By default, place absolute sorted labels at xmin
                if self.y_label_loc == "default":
                    loc = "x_min"
                else:
                    loc = self.y_label_loc
                self._set_y_axis_text_labels(start=start, stop=stop, loc=loc)
        elif self.y_label_loc is not None:
            # By default, relative plotting shows labels on the right side
            if self.y_label_loc == "default":
                loc = "y_axis"
            else:
                loc = self.y_label_loc
            self._set_y_axis_text_labels(start=start, stop=stop, loc=loc)
            logger.info(f"placing station labels on y-axis at: {loc}")

        # User requests that we turn off y-axis
        if self.y_label_loc is None:
            logger.info(f"user requests turning off y-axis w/ "
                        f"`y_label_loc`== None")
            self.ax.get_yaxis().set_visible(False)
        # OR EDGE CASE: Relative plotting but labels are not placed on the
        # y-axis, turn off the y-axis cause it doesn't mean anything anymore
        elif self.y_label_loc not in ["default", "y_axis", "y_axis_right"] and \
                "abs" not in self.sort_by:
            logger.info("turning off y-axis as it contains no information")
            self.ax.get_yaxis().set_visible(False)

        # Reverse the y-axis if we are doing absolute y-axis and reversing
        if "abs_" in self.sort_by and "_r" in self.sort_by:
            logger.info("user requests inverting y-axis with absolute "
                        "reverse sort")
            self.ax.invert_yaxis()

        # X-axis label is different if we time shift
        if self.time_shift_s.sum() == 0:
            plt.xlabel("Time [s]")
        else:
            plt.xlabel("Relative Time [s]")

        # Allow user defined x-axis limits
        if self.xlim_s is None:
            self.ax.set_xlim([min(self.stats.xmin), max(self.stats.xmax)])
        else:
            self.ax.set_xlim(self.xlim_s)

        plt.tight_layout()

    def _set_y_axis_absolute(self):
        """
        If 'abs_' in sort_by, then the Y-axis should be shown in absolute scale.
        That means we need to format the text labels, add some labelling etc.
        """
        # Reset tick label size to be larger to match absolute x-axis size
        ytick_fontsize = self.kwargs.get("ytick_fontsize", 12)
        self.ax.tick_params(axis="y", labelsize=ytick_fontsize)

        if "distance" in self.sort_by:
            if "km" in self.distance_units:
                ytick_minor = self.kwargs.get("ytick_minor", 25)
                ytick_major = self.kwargs.get("ytick_major", 100)
            elif "deg" in self.distance_units:
                ytick_minor = self.kwargs.get("ytick_minor", 0.25)
                ytick_major = self.kwargs.get("ytick_major", 1.0)
            ylabel = f"Distance [{self.distance_units}]"
        elif "azimuth" in self.sort_by:
            ytick_minor = self.kwargs.get("ytick_minor", 45)
            ytick_major = self.kwargs.get("ytick_major", 90)
            ylabel = f"Azimuth [{DEG}]"

        # Set ytick label major and minor which is either dist or az
        self.ax.yaxis.set_major_locator(MultipleLocator(ytick_major))
        self.ax.yaxis.set_minor_locator(MultipleLocator(ytick_minor))
        self.ax.set_ylabel(ylabel)

    def _set_y_axis_text_labels(self, start=0, stop=-1, loc="y_axis"):
        """
        Plot a text label next to each trace describing the station,
        azimuth and source-receiver distance. We need to do this all at once
        because we have to replace all ticks and tick labels at once.

        .. note::
            if using the 'subset' option in plot, need to also tell the y-axis
            plotter that we are only plotting a subset of data by using the
            `start` and `stop` parameters

        :type start: int
        :param start: starting index for plotting, default to start 0
        :type stop: int
        :param stop: stop index for plotting, default to end -1
        :type loc: str
        :param loc: location to place the y_axis text labels, available:
            - y_axis: Place labels along the y-axis (left side of the figure)
                Will replace the actual y-tick labels so not applicable for
                absolute sorting which requries the y-axis labels
            - y_axis_right: same as `y_axis` but set on the right side of figure
            - x_min: Place labels on the waveforms at the minimum x value
            - x_max: Place labels on the waveforms at the maximum x value
        """
        c = self.kwargs.get("y_label_c", "k")
        fontsize = self.kwargs.get("y_label_fontsize", 10)

        y_tick_labels = []
        for idx in self.sorted_idx[start:stop]:
            str_id = self.station_ids[idx]
            if self.sort_by is not None and "backazimuth" in self.sort_by:
                # This is named `str_az` but it's actually backazimuths
                str_az = f"{self.backazimuths[idx]:6.2f}{DEG}"
            else:
                str_az = f"{self.azimuths[idx]:6.2f}{DEG}"

            # Allow degree distance to use the unicode * symbol
            if self.distance_units == "deg":
                du = DEG
            else: 
                du = self.distance_units

            str_dist = f"{self.distances[idx]:5.2f}{du}"

            # Looks something like: NN.SSS.LL.CC|30*|250.03km
            label = \
                f"{str_id:>{self.stats.longest_id}}|{str_az:>8}|{str_dist:>8}"
            # Add time shift if we have shifted at all
            if self.time_shift_s[idx] != 0:
                label += f"|{self.time_shift_s[idx]:.2f}s"
            y_tick_labels.append(label)

        if "y_axis" in loc:
            # For relative plotting (not abs_), replace y_tick labels with
            # station information
            self.ax.set_yticks(self.y_axis[start:stop])
            self.ax.set_yticklabels(y_tick_labels)
        else:
            # Trying to figure out where the min or max X value is on the plot
            if loc == "x_min":
                ha = "left"
                func = min
                x_val = func(self.stats.xmin)
            elif loc == "x_max":
                ha = "right"
                func = max
                x_val = func(self.stats.xmax)
            if self.xlim_s is not None:
                x_val = func([func(self.xlim_s), x_val])

            # Plotting y-axis labels for absolute scales
            if len(self.y_axis) == len(self.st):
                for idx, s in zip(self.sorted_idx[start:stop], y_tick_labels):
                    plt.text(x=x_val, y=self.y_axis[idx], s=s, ha=ha, c=c,
                             fontsize=fontsize)
            # Plotting y-axis labels for relative scales
            elif len(self.y_axis) == len(y_tick_labels):
                for y, s in zip(self.y_axis, y_tick_labels):
                    plt.text(x=x_val, y=y, s=s, ha=ha, c=c, fontsize=fontsize)

        if loc == "y_axis_right":
            self.ax.yaxis.tick_right()
            self.ax.yaxis.set_label_position("right")

    def _plot_title(self, nwav=None, page_num=None):
        """
        Create the title of the plot based on event and station information
        Allow dynamic creation of title based on user input parameters

        TODO Can we make this two-column to save space?

        :type nwav: int
        :param nwav: if using subset, the title needs to know how many waveforms
            it's showing on the page. self.plot() should tell it
        :type page_num: int
        :param page_num: same as nwav, we need to know what page number were on
        """
        # Defines the number of waveforms plotted on a single page, allowing
        # for subsets per page
        if nwav is None:
            nwav = len(self.sorted_idx)

        # Allow appending page numbers to title
        title_top = "RECORD SECTION"
        if page_num:
            title_top += f" PAGE {page_num:0>2}"

        # The y-label will show baz or az depending on user choice, distinguish
        if self.sort_by is not None and "backazimuth" in self.sort_by:
            az_str = "BAZ"
        else:
            az_str = "AZ"

        # Get the unique components that have been plotted, only
        cmp = "".join(np.unique([self.st[i].stats.component
                                 for i in self.sorted_idx]))

        # Y_FMT will include time shift IF there are time shifts
        y_fmt = f"Y_FMT: NET.STA.LOC.CHA|{az_str}|DIST"
        if self.time_shift_s.sum() != 0:
            y_fmt += "|TSHIFT"
        # Zero pad is either a list of length or None
        if self.zero_pad_s:
            _start, _end = self.zero_pad_s
        else:
            _start, _end = 0, 0
        # Origintime needs to be shifted by the zero pad offset value which has
        # changed the 'starttime'
        origintime = min([tr.stats.starttime + _start for tr in self.st])

        # If preprocessing is turned OFF, no filtering was applied
        if self.preprocess is not None:
            filter_bounds = f"[{self.min_period_s}, {self.max_period_s}]s"
        else:
            filter_bounds = "None"

        title = "\n".join([
            title_top,
            f"{'/' * len(title_top*2)}",
            f"ORIGINTIME: {origintime}",
            f"{y_fmt}",
            f"NWAV: {nwav}; NEVT: {self.stats.nevents}; "
            f"NSTA: {self.stats.nstation}; COMP: {cmp}",
            f"SORT_BY: {self.sort_by}; "
            f"SCALE_BY: {self.scale_by} * {self.amplitude_scale_factor}",
            f"FILT: {filter_bounds}",
            f"MOVE_OUT: {self.move_out or 0}{self.distance_units}/s",
            f"ZERO_PAD: {_start}s, {_end}s",
        ])
        self.ax.set_title(title)

    def _set_plot_aesthetic(self):
        """
        Give a nice look to the output figure by creating thick borders on the
        axis, adjusting fontsize etc. All plot aesthetics should be placed here
        so it's easiest to find.

        .. note::
            This was copy-pasted from Pyatoa.visuals.insp_plot.default_axes()
        """
        ytick_fontsize = self.kwargs.get("ytick_fontsize", 8)
        xtick_fontsize = self.kwargs.get("xtick_fontsize", 12)
        tick_linewidth = self.kwargs.get("tick_linewidth", 1.5)
        tick_length = self.kwargs.get("tick_length", 5)
        tick_direction = self.kwargs.get("tick_direction", "in")
        label_fontsize = self.kwargs.get("label_fontsize", 10)
        axis_linewidth = self.kwargs.get("axis_linewidth", 2.)
        title_fontsize = self.kwargs.get("title_fontsize", 10)
        xtick_minor = self.kwargs.get("xtick_minor", 25)
        xtick_major = self.kwargs.get("xtick_major", 100)
        spine_zorder = self.kwargs.get("spine_zorder", 8)

        # Re-set font sizes for labels already created
        self.ax.title.set_fontsize(title_fontsize)
        self.ax.tick_params(axis="both", which="both", width=tick_linewidth,
                            direction=tick_direction, length=tick_length)
        self.ax.tick_params(axis="x", labelsize=xtick_fontsize)
        self.ax.tick_params(axis="y", labelsize=ytick_fontsize)
        self.ax.xaxis.label.set_size(label_fontsize)

        # Thicken up the bounding axis lines
        for axis in ["top", "bottom", "left", "right"]:
            self.ax.spines[axis].set_linewidth(axis_linewidth)

        # Set spines above azimuth bins
        for spine in self.ax.spines.values():
            spine.set_zorder(spine_zorder)

        # Set xtick label major and minor which is assumed to be a time series
        self.ax.xaxis.set_major_locator(MultipleLocator(float(xtick_major)))
        self.ax.xaxis.set_minor_locator(MultipleLocator(float(xtick_minor)))

        plt.grid(visible=True, which="major", axis="x", alpha=0.5, linewidth=1)
        plt.grid(visible=True, which="minor", axis="x", alpha=0.2, linewidth=.5)


def parse_args():
    """
    Parse command line arguments to set record section parameters dynamically
    This arg parser provides a simplified interface for working with plotw_rs
    BUT it limits the flexibility of the code because things like long lists 
    are prohibitively verbose and not included in the arguments.

    Kwargs can be passed in in the same format thanks to:
        https://stackoverflow.com/questions/37367331/is-it-possible-to-use-\
                argparse-to-capture-an-arbitrary-set-of-optional-arguments

    .. note::
        Not all parameters are set here, some are left as default values
        Also some parameters are set different than the class defaults, so that
        when the user runs record_section.py without arguments, they get a
        reasonable result

    .. note::
        Do NOT use the command line if you want to exploit the expanded
        capabilities of the record section plotter, rather script it or call
        from an interactive environment.
    """
    parser = argparse.ArgumentParser(
        description="Input basic record section params",
        formatter_class=argparse.RawTextHelpFormatter,
                                     )

    parser.add_argument("-p", "--pysep_path", default="./", type=str, nargs="?",
                        help="path to Pysep output, which is expected to "
                             "contain trace-wise SAC waveform files which will "
                             "be read")
    parser.add_argument("--syn_path", default=None, type=str, nargs="?",
                        help="path to SPECFEM generated synthetics. Also "
                             "requires --cmtsolution_file and --stations_file")
    parser.add_argument("--cmtsolution", default=None, type=str, nargs="?",
                        help="required for synthetics, path to the CMTSOLUTION "
                             "file used to generate SPECFEM synthetics")
    parser.add_argument("--stations", default=None, type=str, nargs="?",
                        help="required for synthetics, path to the STATIONS "
                             "file used to generate SPECFEM synthetics")
    parser.add_argument("--sort_by", default="distance", type=str, nargs="?",
                        help=textwrap.dedent("""
            How to sort the Y-axis of the record section
            - None: Not set, don't sort, just iterate directly through Stream
            - 'alphabetical': sort alphabetically
            - 'azimuth': sort by source-receiver azimuth (deg) with constant
                vertical spacing
            - 'backazimuth': sort by source-receiver backazimuth (deg) with
                constant vertical spacing. Requires `azimuth_start_deg`
            - 'distance': sort by source-receiver distance (km) with constant
                vertical spacing. Requires `azimuth_start_deg` AND
                `distance_units`
            - 'abs_distance': absolute vertical spacing of waveforms defined by
                source-receiver distance (km). Requires `distance_units`
            - 'abs_azimuth': absolute vertical spacing of waveforms defined
                by source-receiver azimuth (deg). Requires
                `azimuth_start_deg`
            - 'abs_backazimuth': absolute vertical spacing of waveforms by
                source-receiver backazimuth (deg).
            - '*_r': Add a '_r' to any of the values about to REVERSE the sort,
                e.g., alphabetical_r sort will go Z->A"
                """)
                        )
    parser.add_argument("--scale_by", default=None, type=str, nargs="?",
                        help=textwrap.dedent("""
            How to sort the Y-axis of the record section
            - None: Not set, no amplitude scaling, waveforms shown raw
            - 'normalize': scale each trace by the maximum amplitude,
                i.e., > a /= max(abs(a))  # where 'a' is time series amplitudes
            - 'global_norm': scale by the largest amplitude to be displayed on
                the screen. Will not consider waveforms which have been 
                excluded on other basis (e.g., wrong component)
                """)
                        )
    parser.add_argument("--geometric_spreading_factor", default=0.5, type=float,
                        help="Scale amplitudes by predicting the "
                             "expected geometric spreading amplitude reduction "
                             "and correcting for it. This defaults to 0.5. "
                             "Optional related parameter: "
                             "--geometric_spreading_k_val")
    parser.add_argument("--time_shift_s", default=None, type=float, nargs="?",
                        help="Set a constant time shift in unit: seconds")
    parser.add_argument("--move_out", default=None, type=float, nargs="?",
                        help="Set a constant velocity-based move out in units:"
                             "`distance_units`/s")
    parser.add_argument("--min_period_s", default=None, type=float, nargs="?",
                        help="Minimum filter period in unit seconds.")
    parser.add_argument("--max_period_s", default=None, type=float, nargs="?",
                        help="Maximum filter period in unit seconds.")
    parser.add_argument("--max_traces_per_rs", default=None, nargs="?",
                        help="Max waveforms to show on one page. If the number "
                             "of waveforms to show exceeds this value, "
                             "multiple pages will be saved")
    parser.add_argument("--integrate", default=0, type=int, nargs="?",
                        help="Integrate (positive values) or differentiate "
                             "(negative values) `integrate` times. e.g., -2 "
                             "will differentiate all waveforms twice.")
    parser.add_argument("--xlim_s", default=None, type=int, nargs="+",
                        help="Min and max x limits in units seconds. Input as "
                             "a list, e.g., --xlim_s 10 200 ...")
    parser.add_argument("--zero_pad_s", default=None, type=float, nargs="+",
                        help="Zero pad the start and end of each trace. Input "
                             "as two values in units of seconds."
                             "i.e., --zero_pad_s `START` `END` or"
                             "e.g., --zero_pad_s 30 0 to pad 30s before start "
                             "0s at end of trace")
    parser.add_argument("--components", default="ZRTNE12", type=str, nargs="?",
                        help="Ordered component list specifying 1) which "
                             "components will be shown, and in what order. "
                             "e.g., 'ZR' will show only Z and R components "
                             "with Z sorted above R.")
    parser.add_argument("--y_label_loc", default="default", type=str, nargs="?",
                        help="Station information label location on the y-axis")
    parser.add_argument("--y_axis_spacing", default=1, type=float, nargs="?",
                        help="For relative sorting, the y-axis spacing between "
                             "adjacent seismograms. If waveforms are "
                             "normalized then a default value of 1 is usually "
                             "normalized then a default value of 1 is usually "
                             "fine")
    parser.add_argument("--amplitude_scale_factor", default=1, type=float,
                        nargs="?",
                        help="A user dial allowing waveform amplitudes to be"
                             "scaled by an arbitrary float value")
    parser.add_argument("--azimuth_start_deg", default=0, type=float,
                        nargs="?",
                        help="When sorting by azimuth, choose the default "
                             "starting value, with azimuth 0 <= az <= 360")
    parser.add_argument("--distance_units", default="km", type=str,
                        nargs="?", help="Set units when sorting by distance")
    parser.add_argument("--save", default="./record_section.png", type=str,
                        nargs="?",
                        help="Path to save the resulting record section fig")
    parser.add_argument("-o", "--overwrite", default=False, action="store_true",
                        help="overwrite existing figure if path exists")
    parser.add_argument("--cartesian", default=False, action="store_true",
                        help="Let RecSec know that your domain is defined in"
                             "Cartesian coordinates. Used for SPECFEM2D "
                             "and SPECFEM3D_Cartesian domains defined in XYZ.")
    parser.add_argument("--synsyn", default=False, action="store_true",
                        help="Let RecSec know that both `pysep_path` and "
                             "`syn_path` should be read in as SPECFEM-"
                             "generated synthetics.")
    parser.add_argument("-L", "--log_level", default="DEBUG", type=str,
                        help="verbosity of logger: 'WARNING', 'INFO', 'DEBUG'")

    # Keyword arguments can be passed directly to the argparser in the same 
    # format as the above kwargs (e.g., --linewidth 2), but they will not have 
    # help messages or type checking
    parsed, unknown = parser.parse_known_args()
    for arg in unknown:
        if arg.startswith(("-", "--")):
            parser.add_argument(arg.split("=")[0])

    return parser


def plotw_rs(*args, **kwargs):
    """
    Main call function, replacing `plotw_rs`. Run the record section plotting
    functions in order. Contains the logic for breaking up figure into multiple
    pages.

    .. note::
        All arguments should be parsed into the argparser, *args and **kwargs
        are just there to keep the IDE happy
    """
    _start = datetime.now()
    logger.info(f"starting record section plotter")

    rs = RecordSection(*args, **kwargs)
    rs.process_st()
    rs.get_parameters()
    # Simple case where all waveforms will fit on one page
    if len(rs.sorted_idx) <= rs.max_traces_per_rs:
        rs.plot()
    # More complicated case where we need to split onto multiple pages
    else:
        for i, start in enumerate(np.arange(0, len(rs.st),
                                            rs.max_traces_per_rs)):
            stop = start + rs.max_traces_per_rs
            # Case where the num waveforms is less than max_traces_per_rs
            if stop < rs.max_traces_per_rs:
                stop = len(rs.st)
            rs.plot(subset=[start, stop], page_num=i+1)

    _end = datetime.now()
    logger.info(f"finished record section in t={(_end - _start)}s")


def main():
    """
    Convenience 'main' function to play nice with entry scripts

    .. rubric::
        $ recsec -h
    """
    parser = parse_args()
    if len(sys.argv) == 1:
        parser.print_help()
        sys.exit(0)

    plotw_rs(**vars(parser.parse_args()))


if __name__ == "__main__":
    main()
<|MERGE_RESOLUTION|>--- conflicted
+++ resolved
@@ -718,13 +718,10 @@
         self.time_shift_s = self.get_time_shifts()  # !!! OVERWRITES user input
         # Needs to be run before getting xlims so that we know the time offset
         self.get_time_offsets()
-<<<<<<< HEAD
-=======
         self.xlim = self.get_xlims()
         # Get xlims synthetic waveforms which may have different start/end times
         if self.st_syn is not None:
             self.xlim_syn = self.get_xlims(st=self.st_syn)
->>>>>>> 9b0cd94e
 
         # Max amplitudes should be RELATIVE to what were showing (e.g., if
         # zoomed in on the P-wave, max amplitude should NOT be the surface wave)
