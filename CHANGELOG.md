# PySEP Changelog

## Version 0.2.0 

- RecSec plot aesthetics altered to provide more information efficiently  
- Shifted documentation to GitHub Wiki page
- Added moment tensor gathering routines from Pyatoa

## Version 0.3.0 

- Removed llnl_db_client dependency from package and made it optional 
- Re-instated 'mass_downloader' option 
- Added `Declust` class for declustering and weighting
- Completed and re-organized PySEP and RecSec docstrings 
- Bugfix: rotation was not able to be set as null 
- Bugfix: some flag check parameters were not being used during processing
- Removed hard restriction on requiring event depth and magnitude for default event selection
- Add feature 'tmarks' to record section to plot vertical lines at reference times
- Fix ordering of multi-page record sections when using plotw_rs 

## Version 0.3.1 

- Renames package pysep->pysep-adjtomo (only relevant for PyPi, everything in the package remains PySEP)
- Removes llnl_db_client as a dependency of PySEP (PyPi does not allow unpublished dependencies, i.e., via GitHub)
- Adds MANIFEST.in file to retain example config files during source code building and packaging


## Version 0.3.2 

- #81, #84
	- Introduce parameters `fill_data_gaps` and `gap_fraction` to address data gaps
	- New hidden parameter `extra_download_pct` handles waveform start and end time 
	- Resampling now occurs before trace start and end time trimming
- Bugfix: bulk query request locations was incorrectly hardocded as a wildcard
- Waveform start and end trim now performed trace by trace with option to fill
  empty boundaries with `fill_data_gaps`
- Introduce new parameter `remove_masked_data` which is a toggle flag to remove
  data which has been merged with no fill value. 

## Version 0.3.3 

- Fixed failing test which was not removing masked data after a trim function
- Improved source receiver map plotting functionality (#91)
- Revamp TauP theoretical arrival time appending to SAC headers (#94)
- RecSec `time_shift_s` now allows shifting by phase arrivals in SAC headers (#94)
- Remove hard no-NoneType restriction on PySEP parameters `water_level` and `output_unit`

<<<<<<< HEAD
## Version 0.4.0 
=======
## Version 0.4.0 (Master/Devel)
>>>>>>> ccb0d952
- Migrates docs from GitHub pages to ReadTheDocs (#102)
- Adds version number to init to allow User to import version
- General Bugfixes (#97, #100, #105)
- **API change** PySEP input Parameters `mindistance` -> `mindistance_km` and 
  `maxdistance` -> `maxdistance_km` (#105)
- File writing occurs throughout PySEP data download and not only at the end,
  and reduced number of default files written. Writes log file (#106)
- Bugfixes not associated with PRs:
  - Fixes multi-page record sections
  - Corrects azimuth definitions for cartesian domains
  - Source-receiver map now handles repeat station names from different networks
- Features not associated with PRs:
  - RecSec kwarg `title` allows overwriting title
  - PySEP warns when config parameters are not used by the program
<<<<<<< HEAD

## Version 0.4.1 (Master/Devel)
- Adds Tutorial documentation following GEOS626 lab (thanks, Aakash!)
- Adds version release documentation
- Slightly modifies pysep-docs conda environment to accomodate converted nbooks
=======
>>>>>>> ccb0d952
<|MERGE_RESOLUTION|>--- conflicted
+++ resolved
@@ -27,7 +27,7 @@
 
 ## Version 0.3.2 
 
-- #81, #84
+- \#81, \#84
 	- Introduce parameters `fill_data_gaps` and `gap_fraction` to address data gaps
 	- New hidden parameter `extra_download_pct` handles waveform start and end time 
 	- Resampling now occurs before trace start and end time trimming
@@ -45,11 +45,9 @@
 - RecSec `time_shift_s` now allows shifting by phase arrivals in SAC headers (#94)
 - Remove hard no-NoneType restriction on PySEP parameters `water_level` and `output_unit`
 
-<<<<<<< HEAD
+
 ## Version 0.4.0 
-=======
-## Version 0.4.0 (Master/Devel)
->>>>>>> ccb0d952
+
 - Migrates docs from GitHub pages to ReadTheDocs (#102)
 - Adds version number to init to allow User to import version
 - General Bugfixes (#97, #100, #105)
@@ -64,11 +62,9 @@
 - Features not associated with PRs:
   - RecSec kwarg `title` allows overwriting title
   - PySEP warns when config parameters are not used by the program
-<<<<<<< HEAD
+
 
 ## Version 0.4.1 (Master/Devel)
 - Adds Tutorial documentation following GEOS626 lab (thanks, Aakash!)
 - Adds version release documentation
-- Slightly modifies pysep-docs conda environment to accomodate converted nbooks
-=======
->>>>>>> ccb0d952
+- Slightly modifies pysep-docs conda environment to accomodate converted nbooks