--- conflicted
+++ resolved
@@ -69,11 +69,7 @@
 - Adds version release documentation
 - Slightly modifies pysep-docs conda environment to accomodate converted nbooks
 
-<<<<<<< HEAD
-## Version 0.5.0 (Master)
-=======
 ## Version 0.5.0 
->>>>>>> 0c0e505c
 - Improves functions 'read_forcesolution' and 'read_source', which now return
   `obspy.core.event.Event` objects, rather than the makeshift Source objects 
 - 'read_forcesolution' can now handle FORCESOLUTION files from both SPECFEM3D
@@ -111,12 +107,8 @@
 - New RecSec Parameters `wildcard` and `syn_wildcard` to specify how to 
 	search for data to plot with RecSec
 - Removed unnused parameters 'legacy_naming' and 'log_level' from 
-<<<<<<< HEAD
-	`Pysep.write_config`
-=======
 	`Pysep.write_config`
 
 ## Version 0.5.1
 
-- Bugfix: RecSec subset streams, which checked that 'st' and 'st_syn' had the same stations, would not run for streams of the same length, leading to edge case where same length streams would plot out of order because they had not been sorted. removed the criteria and now subset streams runs at all times
->>>>>>> 0c0e505c
+- Bugfix: RecSec subset streams, which checked that 'st' and 'st_syn' had the same stations, would not run for streams of the same length, leading to edge case where same length streams would plot out of order because they had not been sorted. removed the criteria and now subset streams runs at all times