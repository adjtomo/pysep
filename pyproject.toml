[build-system]
requires = ["setuptools>=61.0.0", "wheel"]
build-backend = "setuptools.build_meta"

[project]
name = "pysep-adjtomo"
<<<<<<< HEAD
version = "0.5.0"
=======
version = "0.5.1"
>>>>>>> 0c0e505c
description = "Python Seismogram Extraction and Processing"
readme = "README.md"
requires-python = ">=3.8"
license = {file = "LICENSE.txt"}
authors = [
    {name = "adjTomo Dev Team"},
    {email = "adjtomo@gmail.com"}
]
dependencies = [
    "obspy",
    "cartopy",
    "pyyaml",
]

[project.optional-dependencies]
dev = ["pytest", "ipython", "ipdb"]

[project.urls]
homepage = "https://github.com/adjtomo"
documentation = "https://pysep.readthedocs.io"
repository = "https://github.com/adjtomo/pysep"

[project.scripts]
pysep = "pysep.pysep:main"
recsec = "pysep.recsec:main"<|MERGE_RESOLUTION|>--- conflicted
+++ resolved
@@ -4,11 +4,7 @@
 
 [project]
 name = "pysep-adjtomo"
-<<<<<<< HEAD
-version = "0.5.0"
-=======
 version = "0.5.1"
->>>>>>> 0c0e505c
 description = "Python Seismogram Extraction and Processing"
 readme = "README.md"
 requires-python = ">=3.8"
