[build-system]
requires = ["setuptools>=61.0.0", "wheel"]
build-backend = "setuptools.build_meta"

[project]
name = "pysep-adjtomo"
<<<<<<< HEAD
version = "0.4.1"
=======
version = "0.4.0"
>>>>>>> ccb0d952
description = "Python Seismogram Extraction and Processing"
readme = "README.md"
requires-python = ">=3.7"
license = {file = "LICENSE.txt"}
authors = [
    {name = "adjTomo Dev Team"},
    {email = "adjtomo@gmail.com"}
]
dependencies = [
    "obspy",
    "cartopy",
    "pyyaml",
]

[project.optional-dependencies]
dev = ["pytest", "ipython", "ipdb"]

[project.urls]
homepage = "https://github.com/adjtomo/"
<<<<<<< HEAD
documentation = "https://pysep.readthedocs.io"
=======
documentation = "https://pysep.readthedocs.io/"
>>>>>>> ccb0d952
repository = "https://github.com/adjtomo/pysep"

[project.scripts]
pysep = "pysep.pysep:main"
recsec = "pysep.recsec:main"<|MERGE_RESOLUTION|>--- conflicted
+++ resolved
@@ -4,11 +4,7 @@
 
 [project]
 name = "pysep-adjtomo"
-<<<<<<< HEAD
 version = "0.4.1"
-=======
-version = "0.4.0"
->>>>>>> ccb0d952
 description = "Python Seismogram Extraction and Processing"
 readme = "README.md"
 requires-python = ">=3.7"
@@ -27,12 +23,8 @@
 dev = ["pytest", "ipython", "ipdb"]
 
 [project.urls]
-homepage = "https://github.com/adjtomo/"
-<<<<<<< HEAD
+homepage = "https://github.com/adjtomo"
 documentation = "https://pysep.readthedocs.io"
-=======
-documentation = "https://pysep.readthedocs.io/"
->>>>>>> ccb0d952
 repository = "https://github.com/adjtomo/pysep"
 
 [project.scripts]
