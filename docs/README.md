--- conflicted
+++ resolved
@@ -25,8 +25,6 @@
 ```
 
 See your locally built documentation by opening *_build/html/index.html*
-<<<<<<< HEAD
-=======
 
 ## Publishing Package on PyPi 
 *Useful link: https://realpython.com/pypi-publish-python-package/*
@@ -52,5 +50,4 @@
 9. Upload real package (note: requires PyPi account)
 ```bash
 twine upload dist/*
-```
->>>>>>> ccb0d952
+```