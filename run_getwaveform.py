'''
# ============================================================================
run_getwaveform.py

This script will fetch seismic waveforms, then process them,
then write sac files.
Used heavily within the UAF seismology group.
This script contains a large number of examples in two categories:
A. examples that target a current or previous bug
B. examples of important events for modeling efforts that others
   may want to reproduce

In the future, we will try to automatically run these examples for
each code update.
For now, we will simply try to regularly re-run the examples.

contributors: Celso Alvizuri, Lion Krischer, Vipul Silwal, Carl Tape

To run this script:
python run_getwaveform.py

TO DO
+ filetags for the case iFilter = True (like lp10, bp10_40, etc)
+ provide better options and handling for data gaps (like: "toss
  waveform if gapar 0.01*length")
+ the KEVNM header cannot store the time to the 3rd millisecond
  character probably the best approach is to write the spill-over
  character into another field (or reconstruct the EID from the
  origin time, if that is your convention)
# =============================================================================
'''

import util_helpers
import shutil
import os
import sys
import argparse
from getwaveform import getwaveform

'''
EXAMPLES (choose one)
event_input               -- default examples (including CAP examples)
event_input_testing       -- examples used to isolate bugs or special cases
event_input_scak          -- southern Alaska
event_input_flats         -- Minto Flats (iex=3; multiple events)
gw_fmtu                   -- llnl paper. NOTE iex doesnt work here
event_input_mtuq          -- Test events for MTUQ project
'''



def getargs():
    parser = argparse.ArgumentParser()

    parser.add_argument('iproject', nargs='?',
        help='name of file containing event info',
        default='event_input')

    parser.add_argument('iex', type=int, nargs='?',
        help='example number within iproject.py script',
        default='0')

<<<<<<< HEAD
    return parser.parse_args()



if __name__ == '__main__':
    args = getargs()

    print("Running example iex =", args.iex)

    # =============================================================================
    # Get extraction info
    # see getwaveform_new.py for input parameters dedcription
    ev_info = getwaveform()              # create getwaveforms object
    iproject = __import__(args.iproject)      # file containing all the examples

    # update default extraction parameters with inputted parameters
    ev_info = iproject.get_ev_info(ev_info, args.iex)

    # For looping over events
    # create list if ev_info is a getwaveform object
    if type(ev_info) not in [list, tuple]: 
        ev_info_list = [ev_info]
    else:
        ev_info_list = ev_info

    # =============================================================================
    # fetch and process waveforms

    nev = len(ev_info_list)

    for ii in range(nev):
        ev_info = ev_info_list[ii]

        # Get event and client info
        # create event objects and reference origin object
        # (same type as event object) for station selection
        ev_info.get_events_client()

        # Delete existing data directory
        # set ev_info.overwrite_ddir=false to extract data from multiple clients
        ev_info.evname = util_helpers.otime2eid(
            ev_info.ref_time_place.origins[0].time)
        ddir = './' + ev_info.evname
        if ev_info.overwrite_ddir and os.path.exists(ddir):
            print("\n*** WARNING *** . Deleted existing directory", ddir)
            shutil.rmtree(ddir)

        # KEY: Extract waveforms, IRIS
        # use try to recover nicely when there are multiple event requests
        ev_info.run_get_waveform()
        '''
        try:
            ev_info.run_get_waveform()
        except Exception as e:
            print("FATAL. Unable to get data for event", ev_info.evname)
            print(e)
            print("Continuing with next event\n")
            continue

        # save extraction info (git commit and filenames)
        ev_info.save_extraction_info()
    '''
=======
# =============================================================================
# fetch and process waveforms

nev = len(ev_info_list)

for ii in range(nev):
    ev_info = ev_info_list[ii]

    # Get event and client info
    # create event objects and reference origin object
    # (same type as event object) for station selection
    ev_info.get_events_client()

    # Delete existing data directory
    # set ev_info.overwrite_ddir=false to extract data from multiple clients
    ev_info.evname = util_helpers.otime2eid(
        ev_info.ref_time_place.origins[0].time)
    ddir = './' + ev_info.evname
    if ev_info.overwrite_ddir and os.path.exists(ddir):
        print("\n*** WARNING *** . Deleted existing directory", ddir)
        shutil.rmtree(ddir)

    # KEY: Extract waveforms, IRIS
    # use try to recover nicely when there are multiple event requests
    try:
        ev_info.run_get_waveform()
    except Exception as e:
        print("FATAL. Unable to get data for event", ev_info.evname)
        print(e)
        print("Continuing with next event\n")
        continue

    # save extraction info (git commit and filenames)
    ev_info.save_extraction_info()
>>>>>>> 871b80bc
<|MERGE_RESOLUTION|>--- conflicted
+++ resolved
@@ -60,9 +60,7 @@
         help='example number within iproject.py script',
         default='0')
 
-<<<<<<< HEAD
     return parser.parse_args()
-
 
 
 if __name__ == '__main__':
@@ -111,7 +109,7 @@
         # KEY: Extract waveforms, IRIS
         # use try to recover nicely when there are multiple event requests
         ev_info.run_get_waveform()
-        '''
+        
         try:
             ev_info.run_get_waveform()
         except Exception as e:
@@ -122,40 +120,4 @@
 
         # save extraction info (git commit and filenames)
         ev_info.save_extraction_info()
-    '''
-=======
-# =============================================================================
-# fetch and process waveforms
-
-nev = len(ev_info_list)
-
-for ii in range(nev):
-    ev_info = ev_info_list[ii]
-
-    # Get event and client info
-    # create event objects and reference origin object
-    # (same type as event object) for station selection
-    ev_info.get_events_client()
-
-    # Delete existing data directory
-    # set ev_info.overwrite_ddir=false to extract data from multiple clients
-    ev_info.evname = util_helpers.otime2eid(
-        ev_info.ref_time_place.origins[0].time)
-    ddir = './' + ev_info.evname
-    if ev_info.overwrite_ddir and os.path.exists(ddir):
-        print("\n*** WARNING *** . Deleted existing directory", ddir)
-        shutil.rmtree(ddir)
-
-    # KEY: Extract waveforms, IRIS
-    # use try to recover nicely when there are multiple event requests
-    try:
-        ev_info.run_get_waveform()
-    except Exception as e:
-        print("FATAL. Unable to get data for event", ev_info.evname)
-        print(e)
-        print("Continuing with next event\n")
-        continue
-
-    # save extraction info (git commit and filenames)
-    ev_info.save_extraction_info()
->>>>>>> 871b80bc
+        